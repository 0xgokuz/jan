---
title: Threads
---

:::caution

This is currently under development.

:::

## Overview

`Threads` are conversations between an `assistant` and the user:

- Users can tweak `model` params and `assistant` behavior within each thread.
- Users can import and export threads.
- An [OpenAI Thread API](https://platform.openai.com/docs/api-reference/threads) compatible endpoint at `localhost:3000/v1/threads`.

## Folder Structure

- Threads are saved in the `/threads` folder.
- Threads are organized by folders, one for each thread, and can be easily zipped, exported, and cleared.
- Thread folders follow the naming: `assistant_id` + `thread_created_at`.
<<<<<<< HEAD
=======
- Thread folders also contain `messages.jsonl` files. See [messages](/specs/messages).
>>>>>>> d0c44f70

```sh
jan/
    threads/
        assistant_name_unix_timestamp/
            thread.json
<<<<<<< HEAD
=======
            messages.jsonl
>>>>>>> d0c44f70
        jan_2341243134/
            thread.json
```

## `thread.json`

- Each `thread` folder contains a `thread.json` file, which is a representation of a thread.
<<<<<<< HEAD
- `thread.json` contains metadata, model parameter overrides, and [message](https://jan.ai/specs/messages) history.
=======
- `thread.json` contains metadata and model parameter overrides.
>>>>>>> d0c44f70
- There are no required fields.

### Example

Here's a standard example `thread.json` for a conversation between the user and the default Jan assistant.

```json
"id": "thread_....",                  // Defaults to foldername
<<<<<<< HEAD
"object": "thread",                     // Defaults to "thread"
"summary": "funny physics joke",      // Defaults to ""
"assistants": ["jan"],                // Defaults to "jan"
"created": 1231231                    // Defaults to file creation time
"metadata": {},                       // Defaults to {}
"messages": [],
"model_id": "...",                    // Defaults to assistant.model ???
"settings": {},                       // Defaults to and overrides assistant.settings
"parameters": {},                     // Defaults to and overrides assistant.settings
=======
"object": "thread",                   // Defaults to "thread"
"title": "funny physics joke",        // Defaults to ""
"assistants": [
  {
    "assistant_id": "jan",            // Defaults to "jan"
    "model": {                        // Defaults to 1 currently active model (can be changed before thread is begun)
      "settings": {},                 // Defaults to and overrides assistant.json's "settings" (and if none, then model.json "settings")
      "parameters": {},               // Defaults to and overrides assistant.json's "parameters" (and if none, then model.json "parameters")
    }
  },
],
"created": 1231231                    // Defaults to file creation time
"metadata": {},                       // Defaults to {}
>>>>>>> d0c44f70
```

## API Reference

Jan's Threads API is compatible with [OpenAI's Threads API](https://platform.openai.com/docs/api-reference/threads), with additional methods for managing threads locally.

See [Jan Threads API](https://jan.ai/api-reference#tag/Threads)
<<<<<<< HEAD

<!-- TODO clean this part up into API -->

=======

<!-- TODO clean this part up into API -->
<!--
>>>>>>> d0c44f70
### Get thread

> OpenAI Equivalent: https://platform.openai.com/docs/api-reference/threads/getThread

- Example request

```shell
    curl {JAN_URL}/v1/threads/{thread_id}
```

- Example response

```json
{
  "id": "thread_abc123",
  "object": "thread",
  "created_at": 1699014083,
  "assistants": ["assistant-001"],
  "metadata": {},
  "messages": []
}
```

### Create Thread

> OpenAI Equivalent: https://platform.openai.com/docs/api-reference/threads/createThread

- Example request

```shell
    curl -X POST {JAN_URL}/v1/threads \
    -H "Content-Type: application/json" \
    -d '{
        "messages": [{
            "role": "user",
            "content": "Hello, what is AI?",
            "file_ids": ["file-abc123"]
        }, {
            "role": "user",
            "content": "How does AI work? Explain it in simple terms."
        }]
    }'
```

- Example response

```json
{
  "id": "thread_abc123",
  "object": "thread",
  "created_at": 1699014083,
  "metadata": {}
}
```

### Modify Thread

> OpenAI Equivalent: https://platform.openai.com/docs/api-reference/threads/modifyThread

- Example request

```shell
    curl -X POST {JAN_URL}/v1/threads/{thread_id} \
    -H "Content-Type: application/json" \
    -d '{
        "messages": [{
            "role": "user",
            "content": "Hello, what is AI?",
            "file_ids": ["file-abc123"]
        }, {
            "role": "user",
            "content": "How does AI work? Explain it in simple terms."
        }]
    }'
```

- Example response

```json
{
  "id": "thread_abc123",
  "object": "thread",
  "created_at": 1699014083,
  "metadata": {}
}
```

- https://platform.openai.com/docs/api-reference/threads/modifyThread

### Delete Thread

> OpenAI Equivalent: https://platform.openai.com/docs/api-reference/threads/deleteThread

- Example request

```shell
    curl -X DELETE {JAN_URL}/v1/threads/{thread_id}
```

- Example response

```json
{
  "id": "thread_abc123",
  "object": "thread.deleted",
  "deleted": true
}
```

### List Threads

> This is a Jan-only endpoint, not supported by OAI yet.

- Example request

```shell
    curl {JAN_URL}/v1/threads \
    -H "Content-Type: application/json" \
```

- Example response

```json
[
  {
    "id": "thread_abc123",
    "object": "thread",
    "created_at": 1699014083,
    "assistants": ["assistant-001"],
    "metadata": {},
    "messages": []
  },
  {
    "id": "thread_abc456",
    "object": "thread",
    "created_at": 1699014083,
    "assistants": ["assistant-002", "assistant-002"],
    "metadata": {}
  }
]
```

### Get & Modify `Thread.Assistants`

-> Can achieve this goal by calling `Modify Thread` API

#### `GET v1/threads/{thread_id}/assistants`

-> Can achieve this goal by calling `Get Thread` API

#### `POST v1/threads/{thread_id}/assistants/{assistant_id}`

-> Can achieve this goal by calling `Modify Assistant` API with `thread.assistant[]`

### List `Thread.Messages`

<<<<<<< HEAD
-> Can achieve this goal by calling `Get Thread` API
=======
-> Can achieve this goal by calling `Get Thread` API -->
>>>>>>> d0c44f70
<|MERGE_RESOLUTION|>--- conflicted
+++ resolved
@@ -21,20 +21,14 @@
 - Threads are saved in the `/threads` folder.
 - Threads are organized by folders, one for each thread, and can be easily zipped, exported, and cleared.
 - Thread folders follow the naming: `assistant_id` + `thread_created_at`.
-<<<<<<< HEAD
-=======
 - Thread folders also contain `messages.jsonl` files. See [messages](/specs/messages).
->>>>>>> d0c44f70
 
 ```sh
 jan/
     threads/
         assistant_name_unix_timestamp/
             thread.json
-<<<<<<< HEAD
-=======
             messages.jsonl
->>>>>>> d0c44f70
         jan_2341243134/
             thread.json
 ```
@@ -42,11 +36,7 @@
 ## `thread.json`
 
 - Each `thread` folder contains a `thread.json` file, which is a representation of a thread.
-<<<<<<< HEAD
-- `thread.json` contains metadata, model parameter overrides, and [message](https://jan.ai/specs/messages) history.
-=======
 - `thread.json` contains metadata and model parameter overrides.
->>>>>>> d0c44f70
 - There are no required fields.
 
 ### Example
@@ -55,17 +45,6 @@
 
 ```json
 "id": "thread_....",                  // Defaults to foldername
-<<<<<<< HEAD
-"object": "thread",                     // Defaults to "thread"
-"summary": "funny physics joke",      // Defaults to ""
-"assistants": ["jan"],                // Defaults to "jan"
-"created": 1231231                    // Defaults to file creation time
-"metadata": {},                       // Defaults to {}
-"messages": [],
-"model_id": "...",                    // Defaults to assistant.model ???
-"settings": {},                       // Defaults to and overrides assistant.settings
-"parameters": {},                     // Defaults to and overrides assistant.settings
-=======
 "object": "thread",                   // Defaults to "thread"
 "title": "funny physics joke",        // Defaults to ""
 "assistants": [
@@ -79,7 +58,6 @@
 ],
 "created": 1231231                    // Defaults to file creation time
 "metadata": {},                       // Defaults to {}
->>>>>>> d0c44f70
 ```
 
 ## API Reference
@@ -87,15 +65,9 @@
 Jan's Threads API is compatible with [OpenAI's Threads API](https://platform.openai.com/docs/api-reference/threads), with additional methods for managing threads locally.
 
 See [Jan Threads API](https://jan.ai/api-reference#tag/Threads)
-<<<<<<< HEAD
-
-<!-- TODO clean this part up into API -->
-
-=======
 
 <!-- TODO clean this part up into API -->
 <!--
->>>>>>> d0c44f70
 ### Get thread
 
 > OpenAI Equivalent: https://platform.openai.com/docs/api-reference/threads/getThread
@@ -252,8 +224,4 @@
 
 ### List `Thread.Messages`
 
-<<<<<<< HEAD
--> Can achieve this goal by calling `Get Thread` API
-=======
--> Can achieve this goal by calling `Get Thread` API -->
->>>>>>> d0c44f70
+-> Can achieve this goal by calling `Get Thread` API -->