--- conflicted
+++ resolved
@@ -17,13 +17,6 @@
   ]
 ---
 
-<<<<<<< HEAD
-A thread is the conversations between an assistant and a user. This tutorial will walk you through the process of starting a thread on Jan.
-
-### Setting Thread Title
-
-A thread title acts as a name for your thread. It appears on the left side of the chat window, helping you easily navigate through your interactions. If you do not set a thread title, Jan will set it to "New Thread" as default.
-=======
 Jan persists your app usage locally on your filesystem, so your data never leaves your computer. This guide will walk you through how to direct manage your application files and start a thread.
 
 ### Setting Thread Title
@@ -31,7 +24,6 @@
 Naming your thread is a good way to keep your conversations organized. It appears on the right side of chat window. Without a thread title, Jan will set it to `New Thread` as default.
 
 ![set-thread-title](./assets/setting-thread-title.png)
->>>>>>> 097c34d3
 
 ### Setting Assistant Instructions
 
@@ -41,20 +33,10 @@
 
 Jan offers a variety of models to suit your conversational needs. Each model has its unique characteristics and capabilities. You can choose a model that best fits your needs via the hub and download your preferred model. Then, you can set the model for your thread.
 
-<<<<<<< HEAD
-### Customizing Model Params
-
-You can customize the model params for your thread e.g. setting a customized value of max_tokens value for your thread, etc.
-
-<br></br>
-
-![start-thread-gif](./assets/start-thread.gif)
-=======
 ![choose-model](./assets/choose-model.png)
 
 ### Customizing Model Params
 
 You can customize parameters for your thread, e.g., `max_tokens`. If you do not set the model params, Jan will set it to the default values as default.
 
-![customize-model-params](./assets/customize-model-params.png)
->>>>>>> 097c34d3
+![customize-model-params](./assets/customize-model-params.png)