--- conflicted
+++ resolved
@@ -107,13 +107,8 @@
       {
         specs: [
           {
-<<<<<<< HEAD
-            spec: "openapi/jan.json", // can be local file, url, or parsed json object
-            route: "/api-reference", // path where to render docs
-=======
             spec: "openapi/jan.yaml", // can be local file, url, or parsed json object
             route: "/api-reference/", // path where to render docs
->>>>>>> fb23e3d3
           },
         ],
         theme: {
